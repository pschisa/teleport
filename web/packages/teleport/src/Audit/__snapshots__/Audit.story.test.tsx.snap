--- conflicted
+++ resolved
@@ -339,20 +339,12 @@
           </strong>
            - 
           <strong>
-<<<<<<< HEAD
-            68
-=======
-            64
->>>>>>> f4802d46
+            69
           </strong>
            of
            
           <strong>
-<<<<<<< HEAD
-            68
-=======
-            64
->>>>>>> f4802d46
+            69
           </strong>
         </div>
         <button
@@ -418,186 +410,207 @@
             class="c11"
           >
             <span
-<<<<<<< HEAD
               class="c7 c12 icon icon-database c7 c12"
               color="light"
               font-size="3"
             />
             MySQL Statement Close
-=======
+          </div>
+        </td>
+        <td
+          style="word-break: break-word;"
+        >
+          User [alice@example.com] has closed statement [1] in database [test] on [self-hosted-mysql]
+        </td>
+        <td
+          style="min-width: 120px;"
+        >
+          2022-02-10 20:57:57
+        </td>
+        <td
+          align="right"
+        >
+          <button
+            class="c13"
+            kind="border"
+            width="87px"
+          >
+            Details
+          </button>
+        </td>
+      </tr>
+      <tr>
+        <td
+          style="vertical-align: inherit;"
+        >
+          <div
+            class="c11"
+          >
+            <span
+              class="c7 c12 icon icon-database c7 c12"
+              color="light"
+              font-size="3"
+            />
+            MySQL Statement Reset
+          </div>
+        </td>
+        <td
+          style="word-break: break-word;"
+        >
+          User [alice@example.com] has reset statement [1] in database [test] on [self-hosted-mysql]
+        </td>
+        <td
+          style="min-width: 120px;"
+        >
+          2022-02-10 20:57:57
+        </td>
+        <td
+          align="right"
+        >
+          <button
+            class="c13"
+            kind="border"
+            width="87px"
+          >
+            Details
+          </button>
+        </td>
+      </tr>
+      <tr>
+        <td
+          style="vertical-align: inherit;"
+        >
+          <div
+            class="c11"
+          >
+            <span
+              class="c7 c12 icon icon-database c7 c12"
+              color="light"
+              font-size="3"
+            />
+            MySQL Statement Send Long Data
+          </div>
+        </td>
+        <td
+          style="word-break: break-word;"
+        >
+          User [alice@example.com] has sent 32 bytes of data to parameter [2] of statement [1] in database [test] on [self-hosted-mysql]
+        </td>
+        <td
+          style="min-width: 120px;"
+        >
+          2022-02-10 20:57:57
+        </td>
+        <td
+          align="right"
+        >
+          <button
+            class="c13"
+            kind="border"
+            width="87px"
+          >
+            Details
+          </button>
+        </td>
+      </tr>
+      <tr>
+        <td
+          style="vertical-align: inherit;"
+        >
+          <div
+            class="c11"
+          >
+            <span
+              class="c7 c12 icon icon-database c7 c12"
+              color="light"
+              font-size="3"
+            />
+            MySQL Statement Execute
+          </div>
+        </td>
+        <td
+          style="word-break: break-word;"
+        >
+          User [alice@example.com] has executed statement [1] in database [test] on [self-hosted-mysql]
+        </td>
+        <td
+          style="min-width: 120px;"
+        >
+          2022-02-10 20:57:57
+        </td>
+        <td
+          align="right"
+        >
+          <button
+            class="c13"
+            kind="border"
+            width="87px"
+          >
+            Details
+          </button>
+        </td>
+      </tr>
+      <tr>
+        <td
+          style="vertical-align: inherit;"
+        >
+          <div
+            class="c11"
+          >
+            <span
+              class="c7 c12 icon icon-database c7 c12"
+              color="light"
+              font-size="3"
+            />
+            MySQL Statement Prepare
+          </div>
+        </td>
+        <td
+          style="word-break: break-word;"
+        >
+          User [alice@example.com] has prepared [UPDATE \`test\`.\`user\` SET \`age\` = '7' WHERE (\`name\` = 'alice')] in database [test] on [self-hosted-mysql]
+        </td>
+        <td
+          style="min-width: 120px;"
+        >
+          2022-02-10 20:57:57
+        </td>
+        <td
+          align="right"
+        >
+          <button
+            class="c13"
+            kind="border"
+            width="87px"
+          >
+            Details
+          </button>
+        </td>
+      </tr>
+      <tr>
+        <td
+          style="vertical-align: inherit;"
+        >
+          <div
+            class="c11"
+          >
+            <span
               class="c7 c12 icon icon-keypair c7 c12"
               color="light"
               font-size="3"
             />
             Certificate Issued
->>>>>>> f4802d46
-          </div>
-        </td>
-        <td
-          style="word-break: break-word;"
-        >
-<<<<<<< HEAD
-          User [alice@example.com] has closed statement [1] in database [test] on [local]
-=======
+          </div>
+        </td>
+        <td
+          style="word-break: break-word;"
+        >
           User certificate issued for [alice]
->>>>>>> f4802d46
-        </td>
-        <td
-          style="min-width: 120px;"
-        >
-<<<<<<< HEAD
-          2022-02-10 20:57:57
-        </td>
-        <td
-          align="right"
-        >
-          <button
-            class="c13"
-            kind="border"
-            width="87px"
-          >
-            Details
-          </button>
-        </td>
-      </tr>
-      <tr>
-        <td
-          style="vertical-align: inherit;"
-        >
-          <div
-            class="c11"
-          >
-            <span
-              class="c7 c12 icon icon-database c7 c12"
-              color="light"
-              font-size="3"
-            />
-            MySQL Statement Reset
-          </div>
-        </td>
-        <td
-          style="word-break: break-word;"
-        >
-          User [alice@example.com] has reset statement [1] in database [test] on [local]
-        </td>
-        <td
-          style="min-width: 120px;"
-        >
-          2022-02-10 20:57:57
-        </td>
-        <td
-          align="right"
-        >
-          <button
-            class="c13"
-            kind="border"
-            width="87px"
-          >
-            Details
-          </button>
-        </td>
-      </tr>
-      <tr>
-        <td
-          style="vertical-align: inherit;"
-        >
-          <div
-            class="c11"
-          >
-            <span
-              class="c7 c12 icon icon-database c7 c12"
-              color="light"
-              font-size="3"
-            />
-            MySQL Statement Send Long Data
-          </div>
-        </td>
-        <td
-          style="word-break: break-word;"
-        >
-          User [alice@example.com] has sent 32 bytes of data to parameter [2] of statement [1] in database [test] on [local]
-        </td>
-        <td
-          style="min-width: 120px;"
-        >
-          2022-02-10 20:57:57
-        </td>
-        <td
-          align="right"
-        >
-          <button
-            class="c13"
-            kind="border"
-            width="87px"
-          >
-            Details
-          </button>
-        </td>
-      </tr>
-      <tr>
-        <td
-          style="vertical-align: inherit;"
-        >
-          <div
-            class="c11"
-          >
-            <span
-              class="c7 c12 icon icon-database c7 c12"
-              color="light"
-              font-size="3"
-            />
-            MySQL Statement Execute
-          </div>
-        </td>
-        <td
-          style="word-break: break-word;"
-        >
-          User [alice@example.com] has executed statement [1] in database [test] on [local]
-        </td>
-        <td
-          style="min-width: 120px;"
-        >
-          2022-02-10 20:57:57
-        </td>
-        <td
-          align="right"
-        >
-          <button
-            class="c13"
-            kind="border"
-            width="87px"
-          >
-            Details
-          </button>
-        </td>
-      </tr>
-      <tr>
-        <td
-          style="vertical-align: inherit;"
-        >
-          <div
-            class="c11"
-          >
-            <span
-              class="c7 c12 icon icon-database c7 c12"
-              color="light"
-              font-size="3"
-            />
-            MySQL Statement Prepare
-          </div>
-        </td>
-        <td
-          style="word-break: break-word;"
-        >
-          User [alice@example.com] has prepared [UPDATE \`test\`.\`user\` SET \`age\` = '7' WHERE (\`name\` = 'alice')] in database [test] on [local]
-        </td>
-        <td
-          style="min-width: 120px;"
-        >
-          2022-02-10 20:57:57
-=======
+        </td>
+        <td
+          style="min-width: 120px;"
+        >
           2022-02-04 19:43:23
->>>>>>> f4802d46
         </td>
         <td
           align="right"
